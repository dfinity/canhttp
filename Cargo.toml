[workspace]
members = [
    "canhttp",
    "examples/http_canister",
    "examples/json_rpc_canister",
    "examples/multi_canister",
    "ic-agent-canister-runtime",
    "ic-canister-runtime",
    "ic-pocket-canister-runtime",
    "test_fixtures",
]
resolver = "2"

[workspace.package]
authors = ["DFINITY Foundation"]
edition = "2021"
repository = "https://github.com/dfinity/canhttp"
homepage = "https://github.com/dfinity/canhttp"
license = "Apache-2.0"
readme = "README.md"

[workspace.dependencies]
assert_matches = "1.5.0"
async-trait = "0.1.88"
candid = { version = "0.10.13" }
canhttp = { path = "canhttp" }
ciborium = "0.2.2"
futures-channel = "0.3.31"
futures-util = "0.3.31"
http = "1.3.1"
ic-agent = "0.44.3"
ic-canister-runtime = { path = "ic-canister-runtime" }
ic-cdk = "0.19.0"
ic-error-types = "0.2"
<<<<<<< HEAD
ic-management-canister-types = "0.3.3"
ic-pocket-canister-runtime = { path = "ic-pocket-canister-runtime" }
=======
ic-management-canister-types = "0.3.3" # this version is required by pocket-ic v9
>>>>>>> ab2f9640
ic-test-utilities-load-wasm = { git = "https://github.com/dfinity/ic", tag = "release-2025-01-23_03-04-base" }
itertools = "0.14.0"
maplit = "1.0.2"
num-traits = "0.2.19"
pin-project = "1.1.10"
pocket-ic = "10.0.0"
proptest = "1.6.0"
regex-lite = "0.1.8"
serde = "1.0"
serde_bytes = "0.11.19"
serde_json = "1.0"
sha2 = "0.10.8"
strum = { version = "0.27.1", features = ["derive"] }
test_fixtures = { path = "test_fixtures" }
thiserror = "2.0.12"
tokio = "1.44.1"
tower = "0.5.2"
tower-layer = "0.3.3"
url = "2.5.7"
uuid = "1.16.0"

[profile.release]
debug = false
lto = true
strip = true
opt-level = 's'

# Required by `ic-test-utilities-load-wasm`
[profile.canister-release]
inherits = "release"<|MERGE_RESOLUTION|>--- conflicted
+++ resolved
@@ -32,12 +32,8 @@
 ic-canister-runtime = { path = "ic-canister-runtime" }
 ic-cdk = "0.19.0"
 ic-error-types = "0.2"
-<<<<<<< HEAD
-ic-management-canister-types = "0.3.3"
+ic-management-canister-types = "0.3.3" # this version is required by pocket-ic v9
 ic-pocket-canister-runtime = { path = "ic-pocket-canister-runtime" }
-=======
-ic-management-canister-types = "0.3.3" # this version is required by pocket-ic v9
->>>>>>> ab2f9640
 ic-test-utilities-load-wasm = { git = "https://github.com/dfinity/ic", tag = "release-2025-01-23_03-04-base" }
 itertools = "0.14.0"
 maplit = "1.0.2"
