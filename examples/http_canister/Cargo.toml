[package]
name = "http_canister"
version = "1.0.0"
edition.workspace = true

[[bin]]
name = "http_canister"
path = "src/main.rs"

[dependencies]
candid = { workspace = true }
canhttp = { path = "../../canhttp", features = ["http"] }
http = { workspace = true }
ic-cdk = { workspace = true }
tower = { workspace = true }

[dev-dependencies]
<<<<<<< HEAD
test_fixtures = { workspace = true }
tokio = { workspace = true, features = ["full"] }
=======
ic-management-canister-types = { workspace = true }
ic-test-utilities-load-wasm = { workspace = true }
pocket-ic = { workspace = true }
serde = { workspace = true }
test_fixtures = { workspace = true }
>>>>>>> ab2f9640
<|MERGE_RESOLUTION|>--- conflicted
+++ resolved
@@ -15,13 +15,9 @@
 tower = { workspace = true }
 
 [dev-dependencies]
-<<<<<<< HEAD
-test_fixtures = { workspace = true }
-tokio = { workspace = true, features = ["full"] }
-=======
 ic-management-canister-types = { workspace = true }
 ic-test-utilities-load-wasm = { workspace = true }
 pocket-ic = { workspace = true }
 serde = { workspace = true }
 test_fixtures = { workspace = true }
->>>>>>> ab2f9640
+tokio = { workspace = true, features = ["full"] }