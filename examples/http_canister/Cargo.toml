[package]
name = "http_canister"
version = "1.0.0"
edition.workspace = true

[[bin]]
name = "http_canister"
path = "src/main.rs"

[dependencies]
candid = { workspace = true }
canhttp = { path = "../../canhttp", features = ["http"] }
http = { workspace = true }
ic-cdk = { workspace = true }
tower = { workspace = true }

[dev-dependencies]
<<<<<<< HEAD
ic-management-canister-types = "0.3.3"             # this version is required by pocket-ic v9
ic-test-utilities-load-wasm = { workspace = true }
pocket-ic = "9.0.2"
serde = { workspace = true }
=======
test_fixtures = { workspace = true }
>>>>>>> 3107a0d0
<|MERGE_RESOLUTION|>--- conflicted
+++ resolved
@@ -15,11 +15,8 @@
 tower = { workspace = true }
 
 [dev-dependencies]
-<<<<<<< HEAD
 ic-management-canister-types = "0.3.3"             # this version is required by pocket-ic v9
 ic-test-utilities-load-wasm = { workspace = true }
-pocket-ic = "9.0.2"
+pocket-ic = { workspace = true }
 serde = { workspace = true }
-=======
-test_fixtures = { workspace = true }
->>>>>>> 3107a0d0
+test_fixtures = { workspace = true }