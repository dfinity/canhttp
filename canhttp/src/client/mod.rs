--- conflicted
+++ resolved
@@ -92,11 +92,8 @@
                     IcError::CallRejected {
                         // This error indicates that the `ic0.call_perform` system API returned a non-zero code.
                         // The only possible non-zero value (2) has the same semantics as `RejectCode::SysFatal`.
-<<<<<<< HEAD
-=======
                         // See the IC specifications here:
                         // https://internetcomputer.org/docs/references/ic-interface-spec#system-api-call
->>>>>>> 40da528f
                         code: RejectCode::SysFatal,
                         message: e.to_string(),
                     }
