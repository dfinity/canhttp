//! Middleware to handle cycles accounting.
//!
<<<<<<< HEAD
//! Issuing HTTPs outcalls requires cycles, and this layer takes care of 2 things:
//! 1. Estimate the number of cycles required for an HTTPs outcall.
//! 2. Decide how the canister should charge for those cycles.
=======
//! Issuing HTTPs outcalls requires cycles, and this layer takes care of the following:
//! 1. Estimate the number of cycles required.
//! 2. Decide how the canister should charge for those cycles.
//! 3. Do the actual charging.
>>>>>>> 0671b60c
//!
//! # Examples
//!
//! To let the canister pay for HTTPs outcalls with its own cycle:
//! ```rust
//! use canhttp::{cycles::{ChargeMyself, CyclesAccountingServiceBuilder}, Client};
//! use tower::{Service, ServiceBuilder, ServiceExt, BoxError};
//!
//! # #[tokio::main]
//! # async fn main() -> Result<(), Box<dyn std::error::Error>> {
//! let mut service = ServiceBuilder::new()
//!   .cycles_accounting(34, ChargeMyself::default())
//!   .service(Client::new_with_box_error());
//!
//! let _ = service.ready().await.unwrap();
//!
//! # Ok(())
//! # }
//! ```
//!
<<<<<<< HEAD
//! To charge the caller of the canister for the whole cost of the HTTPs outcall with an additional fix fee of 1M cycles:
=======
//! To charge the caller of the canister for the whole cost of the HTTPs outcall with an additional fixed fee of 1M cycles:
>>>>>>> 0671b60c
//! ```rust
//! use canhttp::{cycles::{ChargeCaller, CyclesAccountingServiceBuilder}, Client};
//! use tower::{Service, ServiceBuilder, ServiceExt, BoxError};
//!
//! # #[tokio::main]
//! # async fn main() -> Result<(), Box<dyn std::error::Error>> {
//! let mut service = ServiceBuilder::new()
//!   .cycles_accounting(34, ChargeCaller::new(|_request, cost| cost + 1_000_000))
//!   .service(Client::new_with_box_error());
//!
//! let _ = service.ready().await.unwrap();
//!
//! # Ok(())
//! # }
//! ```
#[cfg(test)]
mod tests;

use crate::client::IcHttpRequestWithCycles;
use crate::convert::{Convert, ConvertRequestLayer};
use crate::ConvertServiceBuilder;
use ic_cdk::api::management_canister::http_request::CanisterHttpRequestArgument;
use std::convert::Infallible;
use thiserror::Error;
use tower::ServiceBuilder;
use tower_layer::Stack;

/// Charge cycles to pay for a single HTTPs outcall.
pub trait CyclesChargingPolicy {
    /// Type returned in case of a charging error.
    type Error;

    /// Charge cycles and return the charged amount.
    fn charge_cycles(
        &self,
        request: &CanisterHttpRequestArgument,
        request_cycles_cost: u128,
    ) -> Result<u128, Self::Error>;
}

<<<<<<< HEAD
/// Canister using that library will pay for HTTPs outcalls with its own cycles.
=======
/// The canister using that policy will pay for HTTPs outcalls with its own cycles.
>>>>>>> 0671b60c
#[derive(Default, Clone)]
pub struct ChargeMyself {}

impl CyclesChargingPolicy for ChargeMyself {
    type Error = Infallible;

    fn charge_cycles(
        &self,
        _request: &CanisterHttpRequestArgument,
        _request_cycles_cost: u128,
    ) -> Result<u128, Self::Error> {
        // no-op,
        Ok(0)
    }
}

/// Cycles will be transferred from the caller of the canister using that library to pay for HTTPs outcalls.
#[derive(Clone)]
pub struct ChargeCaller<F> {
    cycles_to_charge: F,
}

impl<F> ChargeCaller<F>
where
    F: Fn(&CanisterHttpRequestArgument, u128) -> u128,
{
    /// Create a new instance of [`ChargeCaller`].
    pub fn new(cycles_to_charge: F) -> Self {
        ChargeCaller { cycles_to_charge }
    }
}

impl<F> CyclesChargingPolicy for ChargeCaller<F>
where
    F: Fn(&CanisterHttpRequestArgument, u128) -> u128,
{
    type Error = ChargeCallerError;

    fn charge_cycles(
        &self,
        request: &CanisterHttpRequestArgument,
        request_cycles_cost: u128,
    ) -> Result<u128, Self::Error> {
        let cycles_to_charge = (self.cycles_to_charge)(request, request_cycles_cost);
        if cycles_to_charge > 0 {
            let cycles_available = ic_cdk::api::call::msg_cycles_available128();
            if cycles_available < cycles_to_charge {
                return Err(ChargeCallerError::InsufficientCyclesError {
                    expected: cycles_to_charge,
                    received: cycles_available,
                });
            }
            let cycles_received = ic_cdk::api::call::msg_cycles_accept128(cycles_to_charge);
            assert_eq!(
                cycles_received, cycles_to_charge,
                "Expected to receive {cycles_to_charge}, but got {cycles_received}"
            );
        }
        Ok(cycles_to_charge)
    }
}

/// Estimate the exact minimum cycles amount required to send an HTTPs outcall as specified
/// [here](https://internetcomputer.org/docs/current/developer-docs/gas-cost#https-outcalls).
#[derive(Debug, Clone, Eq, PartialEq)]
pub struct CyclesCostEstimator {
    num_nodes_in_subnet: u32,
}

impl CyclesCostEstimator {
    /// Maximum value for `max_response_bytes` which is 2MB,
    /// see the [IC specification](https://internetcomputer.org/docs/current/references/ic-interface-spec#ic-http_request).
    pub const DEFAULT_MAX_RESPONSE_BYTES: u64 = 2_000_000;

    /// Create a new estimator for a subnet having the given number of nodes.
    pub const fn new(num_nodes_in_subnet: u32) -> Self {
        CyclesCostEstimator {
            num_nodes_in_subnet,
        }
    }

    /// Compute the number of cycles required to send the given request via HTTPs outcall.
    ///
    /// An HTTP outcall entails calling the `http_request` method on the management canister interface,
    /// which requires that cycles to pay for the call must be explicitly attached with the call
    /// ([IC specification](https://internetcomputer.org/docs/current/references/ic-interface-spec#ic-http_request)).
    /// The required amount of cycles to attach is specified
    /// [here](https://internetcomputer.org/docs/current/developer-docs/gas-cost#https-outcalls).
    pub fn cost_of_http_request(&self, request: &CanisterHttpRequestArgument) -> u128 {
        let payload_body_bytes = request
            .body
            .as_ref()
            .map(|body| body.len())
            .unwrap_or_default();
        let extra_payload_bytes = request.url.len()
            + request
                .headers
                .iter()
                .map(|header| header.name.len() + header.value.len())
                .sum::<usize>()
            + request.transform.as_ref().map_or(0, |transform| {
                transform.function.0.method.len() + transform.context.len()
            });
        let max_response_bytes = request
            .max_response_bytes
            .unwrap_or(Self::DEFAULT_MAX_RESPONSE_BYTES);
        let request_bytes = (payload_body_bytes + extra_payload_bytes) as u128;
        self.base_fee()
            + self.request_fee(request_bytes)
            + self.response_fee(max_response_bytes as u128)
    }

    fn base_fee(&self) -> u128 {
        3_000_000_u128
            .saturating_add(60_000_u128.saturating_mul(self.num_nodes_as_u128()))
            .saturating_mul(self.num_nodes_as_u128())
    }

    fn request_fee(&self, bytes: u128) -> u128 {
        400_u128
            .saturating_mul(self.num_nodes_as_u128())
            .saturating_mul(bytes)
    }

    fn response_fee(&self, bytes: u128) -> u128 {
        800_u128
            .saturating_mul(self.num_nodes_as_u128())
            .saturating_mul(bytes)
    }

    fn num_nodes_as_u128(&self) -> u128 {
        self.num_nodes_in_subnet as u128
    }
}

/// Error returned by the [`CyclesAccounting`] middleware.
#[derive(Error, Clone, Debug, PartialEq, Eq)]
pub enum ChargeCallerError {
    /// Error returned when the caller should be charged but did not attach sufficiently many cycles.
    #[error("insufficient cycles (expected {expected:?}, received {received:?})")]
    InsufficientCyclesError {
        /// Expected amount of cycles. Minimum value that should have been sent.
        expected: u128,
        /// Received amount of cycles
        received: u128,
    },
}

/// A middleware to handle cycles accounting, i.e. verify if sufficiently many cycles are available in a request.
/// How cycles are estimated is given by `CyclesEstimator`
#[derive(Clone, Debug)]
pub struct CyclesAccounting<ChargingPolicy> {
    cycles_cost_estimator: CyclesCostEstimator,
    charging_policy: ChargingPolicy,
}

impl<ChargingPolicy> CyclesAccounting<ChargingPolicy> {
    /// Create a new middleware given the cycles estimator.
    pub fn new(num_nodes_in_subnet: u32, charging_policy: ChargingPolicy) -> Self {
        Self {
            cycles_cost_estimator: CyclesCostEstimator::new(num_nodes_in_subnet),
            charging_policy,
        }
    }
}

<<<<<<< HEAD
impl<Charging> Convert<CanisterHttpRequestArgument> for CyclesAccounting<Charging>
where
    Charging: CyclesChargingPolicy,
{
    type Output = IcHttpRequestWithCycles;
    type Error = Charging::Error;
=======
impl<ChargingPolicy> Convert<CanisterHttpRequestArgument> for CyclesAccounting<ChargingPolicy>
where
    ChargingPolicy: CyclesChargingPolicy,
{
    type Output = IcHttpRequestWithCycles;
    type Error = ChargingPolicy::Error;
>>>>>>> 0671b60c

    fn try_convert(
        &mut self,
        request: CanisterHttpRequestArgument,
    ) -> Result<Self::Output, Self::Error> {
        let cycles_to_attach = self.cycles_cost_estimator.cost_of_http_request(&request);
        self.charging_policy
            .charge_cycles(&request, cycles_to_attach)?;
        Ok(IcHttpRequestWithCycles {
            request,
            cycles: cycles_to_attach,
        })
    }
}

/// Extension trait that adds methods to [`tower::ServiceBuilder`] for adding middleware
/// related to cycles accounting
pub trait CyclesAccountingServiceBuilder<L> {
    /// Add cycles accounting.
    ///
    /// See the [module docs](crate::cycles) for examples.
    fn cycles_accounting<C>(
        self,
        num_nodes_in_subnet: u32,
        charging: C,
    ) -> ServiceBuilder<Stack<ConvertRequestLayer<CyclesAccounting<C>>, L>>;
}

impl<L> CyclesAccountingServiceBuilder<L> for ServiceBuilder<L> {
    fn cycles_accounting<C>(
        self,
        num_nodes_in_subnet: u32,
        charging: C,
    ) -> ServiceBuilder<Stack<ConvertRequestLayer<CyclesAccounting<C>>, L>> {
        self.convert_request(CyclesAccounting::new(num_nodes_in_subnet, charging))
    }
}<|MERGE_RESOLUTION|>--- conflicted
+++ resolved
@@ -1,15 +1,9 @@
 //! Middleware to handle cycles accounting.
 //!
-<<<<<<< HEAD
-//! Issuing HTTPs outcalls requires cycles, and this layer takes care of 2 things:
-//! 1. Estimate the number of cycles required for an HTTPs outcall.
-//! 2. Decide how the canister should charge for those cycles.
-=======
 //! Issuing HTTPs outcalls requires cycles, and this layer takes care of the following:
 //! 1. Estimate the number of cycles required.
 //! 2. Decide how the canister should charge for those cycles.
 //! 3. Do the actual charging.
->>>>>>> 0671b60c
 //!
 //! # Examples
 //!
@@ -30,11 +24,7 @@
 //! # }
 //! ```
 //!
-<<<<<<< HEAD
-//! To charge the caller of the canister for the whole cost of the HTTPs outcall with an additional fix fee of 1M cycles:
-=======
 //! To charge the caller of the canister for the whole cost of the HTTPs outcall with an additional fixed fee of 1M cycles:
->>>>>>> 0671b60c
 //! ```rust
 //! use canhttp::{cycles::{ChargeCaller, CyclesAccountingServiceBuilder}, Client};
 //! use tower::{Service, ServiceBuilder, ServiceExt, BoxError};
@@ -75,11 +65,7 @@
     ) -> Result<u128, Self::Error>;
 }
 
-<<<<<<< HEAD
-/// Canister using that library will pay for HTTPs outcalls with its own cycles.
-=======
 /// The canister using that policy will pay for HTTPs outcalls with its own cycles.
->>>>>>> 0671b60c
 #[derive(Default, Clone)]
 pub struct ChargeMyself {}
 
@@ -246,21 +232,12 @@
     }
 }
 
-<<<<<<< HEAD
-impl<Charging> Convert<CanisterHttpRequestArgument> for CyclesAccounting<Charging>
-where
-    Charging: CyclesChargingPolicy,
-{
-    type Output = IcHttpRequestWithCycles;
-    type Error = Charging::Error;
-=======
 impl<ChargingPolicy> Convert<CanisterHttpRequestArgument> for CyclesAccounting<ChargingPolicy>
 where
     ChargingPolicy: CyclesChargingPolicy,
 {
     type Output = IcHttpRequestWithCycles;
     type Error = ChargingPolicy::Error;
->>>>>>> 0671b60c
 
     fn try_convert(
         &mut self,
